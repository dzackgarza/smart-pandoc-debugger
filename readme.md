--- conflicted
+++ resolved
@@ -177,27 +177,4 @@
 *   **[ ] Review and Standardize Terminology:**
     *   While "Manager" is now dominant, ensure any lingering "service" terminology (if not intended for a specific distinction) is harmonized.
 
-<<<<<<< HEAD
-## Core Development Philosophy and Guidelines
-
-This project follows a specific "society of scripts" architectural pattern. Adhering to this philosophy is crucial for maintaining a codebase that is modular, testable, and easy to debug. The following guidelines are based on lessons learned during development and are intended to prevent common frustrations.
-
-### Do:
-
-*   **DO** understand how each Python file is executed. Is it a script run in a separate process (like a Manager) or a module imported by another part of the code? This is the most important consideration.
-*   **DO** use absolute imports from the project root (e.g., `from utils.data_model import ...`) for any script that is executed as a standalone process. The runner script (`intake.py`) correctly sets the `PYTHONPATH` to make this possible.
-*   **DO** verify the *exact* API of the libraries and utilities you are using. This includes checking the version of Pydantic and the specific method names (`model_dump_json()` not `json()`), and checking the parameters of custom project utilities (like the `SdeLogger`).
-*   **DO** trust the linter and test suite. If a test fails or a linter shows an error, assume the bug is in the newly generated code, not the tools.
-*   **DO** embrace the existing architecture. The separation of concerns via pipe-and-filter scripts is a deliberate design choice that prioritizes testability and modularity over raw performance.
-
-### Do Not:
-
-*   **DON'T** use relative imports (e.g., `from . import ...`) in scripts that are run as standalone processes by the Coordinator. This will cause `ImportError` crashes.
-*   **DON'T** assume a custom utility has the same interface as a standard library. Read the source to verify its function signatures.
-*   **DON'T** ignore deprecation warnings. They are a sign of an impending breaking change and should be addressed immediately.
-*   **DON'T** blame the tools. If an edit fails to apply or a test fails, the first assumption should always be that the generated code was incorrect.
-*   **DON'T** propose sweeping architectural changes (e.g., moving to a single monolithic process) without first understanding and respecting the trade-offs of the current design. Computational performance is not a primary concern; ease of development, testing, and debugging is.
-
-=======
-We're continuously working to improve this documentation. If you have suggestions or would like to contribute to any of these areas, please feel free to submit a pull request!
->>>>>>> 2d3a7a1f
+We're continuously working to improve this documentation. If you have suggestions or would like to contribute to any of these areas, please feel free to submit a pull request!