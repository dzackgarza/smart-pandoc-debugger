#!/usr/bin/env python3
"""
Smart Pandoc Debugger - Dead Simple CLI Interface

Usage:
    spd doc.md              # Process file and output report to stdout
    cat doc.md | spd        # Process stdin and output report to stdout
    spd test                # Run internal tiered tests (dev command)
    spd test-v1             # Run V1.0 roadmap tests
    spd test-v1 <branch>    # Test a specific branch (1-9)
    spd test-doc doc.md     # Test/analyze a document
    spd respond-to-pr [PR_NUMBER]     # Help respond to PR comments (for LLMs)
"""

import sys
import subprocess
from pathlib import Path
from typing import Optional

# ANSI color codes
GREEN = '\033[92m'
RED = '\033[91m'
YELLOW = '\033[93m'
BLUE = '\033[94m'
RESET = '\033[0m'


def colorize(text: str, color: str) -> str:
    """Add color to text if stdout is a terminal."""
    if sys.stdout.isatty():
        return f"{color}{text}{RESET}"
    return text


def process_document(input_file: Optional[str] = None) -> int:
    """Process a markdown document and output diagnostic report.

    Args:
        input_file: Path to markdown file. If None, reads from stdin.

    Returns:
        int: Exit code (0 for success, non-zero for errors)
    """
    try:
        # For now, output a simple placeholder report
        # TODO: Integrate with actual diagnostic pipeline

        if input_file:
            if not Path(input_file).exists():
                print(f"Error: File '{input_file}' not found", file=sys.stderr)
                return 1

            content = Path(input_file).read_text(encoding='utf-8')
            print("📄 Analyzing:", input_file)
        else:
            # Read from stdin
            content = sys.stdin.read()
            print("📄 Analyzing stdin input")

        # Simple analysis placeholder
        print()
        print("🔍 DIAGNOSTIC REPORT")
        print("=" * 50)

        # Basic checks
        lines = content.split('\n')
        word_count = len(content.split())

        print("📊 Document Stats:")
        print(f"   • Lines: {len(lines)}")
        print(f"   • Words: {word_count}")
        print(f"   • Characters: {len(content)}")
        print()

        # Check for common issues
        issues = []

        if '$' in content and content.count('$') % 2 != 0:
            issues.append("❌ Unmatched dollar signs (potential math mode issue)")

        if '\\begin{' in content:
            begin_count = content.count('\\begin{')
            end_count = content.count('\\end{')
            if begin_count != end_count:
                issues.append(
                    f"❌ Unmatched LaTeX environments ({begin_count} begins, {end_count} ends)")

        if '{' in content:
            open_count = content.count('{')
            close_count = content.count('}')
            if open_count != close_count:
                issues.append(f"❌ Unmatched braces ({open_count} open, {close_count} close)")

        if issues:
            print("🚨 Issues Found:")
            for issue in issues:
                print(f"   {issue}")
        else:
            print("✅ No obvious issues detected")

        print()
        print("💡 For detailed analysis, the full diagnostic pipeline is under development.")

        return 0

    except KeyboardInterrupt:
        print("\n❌ Operation cancelled by user", file=sys.stderr)
        return 1
    except Exception as e:
        print(f"❌ Error: {str(e)}", file=sys.stderr)
        return 1


def test_document(input_file: str) -> int:
    """Test/analyze a document with detailed output.

    Args:
        input_file: Path to markdown file to test.

    Returns:
        int: Exit code (0 for success, non-zero for errors)
    """
    try:
        if not Path(input_file).exists():
            print(f"❌ Error: File '{input_file}' not found", file=sys.stderr)
            return 1

        content = Path(input_file).read_text(encoding='utf-8')
        print("🧪 Testing Document:", input_file)
        print("=" * 50)

        # More detailed analysis for testing
        lines = content.split('\n')
        word_count = len(content.split())

        # Test results tracking
        tests_passed = 0
        tests_total = 0

        print("📊 Document Analysis:")
        print(f"   • File size: {len(content)} characters")
        print(f"   • Line count: {len(lines)}")
        print(f"   • Word count: {word_count}")
        print()

        # Test 1: Dollar sign matching
        tests_total += 1
        dollar_count = content.count('$')
        if dollar_count == 0:
            print("✅ Math delimiters: No math found")
            tests_passed += 1
        elif dollar_count % 2 == 0:
            print(f"✅ Math delimiters: {dollar_count//2} pairs matched")
            tests_passed += 1
        else:
            print(f"❌ Math delimiters: Unmatched $ (total: {dollar_count})")

        # Test 2: LaTeX environment matching
        tests_total += 1
        begin_count = content.count('\\begin{')
        end_count = content.count('\\end{')
        if begin_count == 0 and end_count == 0:
            print("✅ LaTeX environments: None found")
            tests_passed += 1
        elif begin_count == end_count:
            print(f"✅ LaTeX environments: {begin_count} pairs matched")
            tests_passed += 1
        else:
            print(f"❌ LaTeX environments: Unmatched ({begin_count} begins, {end_count} ends)")

        # Test 3: Brace matching
        tests_total += 1
        open_braces = content.count('{')
        close_braces = content.count('}')
        if open_braces == close_braces:
            print(f"✅ Brace matching: {open_braces} pairs matched")
            tests_passed += 1
        else:
            print(f"❌ Brace matching: Unmatched ({open_braces} open, {close_braces} close)")

        # Test 4: Basic markdown structure
        tests_total += 1
        has_headers = any(line.strip().startswith('#') for line in lines)
        if has_headers:
            print("✅ Document structure: Headers found")
            tests_passed += 1
        else:
            print("⚠️  Document structure: No headers detected")

        print()
        print("=" * 50)

        # Summary
        percentage = (tests_passed / tests_total) * 100 if tests_total > 0 else 0
        if tests_passed == tests_total:
            color = GREEN
            status = "PASSED"
        else:
            color = RED
            status = "FAILED"

        print(
            f"📋 Test Results: "
            f"{colorize(f'{tests_passed}/{tests_total} ({percentage:.0f}%) - {status}', color)}")

        return 0 if tests_passed == tests_total else 1

    except Exception as e:
        print(f"❌ Error: {str(e)}", file=sys.stderr)
        return 1


def run_tiered_tests() -> int:
    """Run internal tests in tiers, only proceeding if previous tier passes 100%.

    Returns:
        int: Exit code (0 if all tiers pass, non-zero otherwise)
    """
    print("🧪 Running Internal Tiered Tests")
    print("=" * 50)

    # Define test tiers
    tiers = [
        {
            'name': 'Tier 1: Core Data Models',
            'pattern': 'tests/unit/utils/test_data_model.py',
            'description': 'Basic data structure validation'
        },
        {
            'name': 'Tier 2: User Expectations',
            'pattern': 'tests/unit/user_expectations/',
            'description': 'Functionality users expect (development roadmap)'
        },
        {
            'name': 'Tier 3: Manager Units',
            'pattern': 'tests/unit/managers/',
            'description': 'Individual manager functionality'
        },
        {
            'name': 'Tier 4: Integration',
            'pattern': 'tests/integration/',
            'description': 'Cross-component integration'
        },
        {
            'name': 'Tier 5: End-to-End',
            'pattern': 'tests/e2e/',
            'description': 'Full pipeline testing'
        }
    ]

    overall_success = True
    failed_tier = None

    def get_tier_test_count(pattern):
        """Get the total number of tests for a tier pattern."""
        try:
            cmd = [
                'python',
                '-m',
                'pytest',
                pattern,
                '--collect-only',
                '-q',
                '--cov-report=',
                '--cov-config=/dev/null']
            result = subprocess.run(cmd, capture_output=True, text=True)
            lines = result.stdout.split('\n')

            # Look for line like "N tests collected" or "N items collected"
            import re
            for line in lines:
                if 'collected' in line:
                    # Try different formats: "20 tests collected", "20 items collected"
                    match = re.search(r'(\d+)\s+(?:tests?|items?)\s+collected', line)
                    if match:
                        return int(match.group(1))
                    # Also try "collected N items"
                    match = re.search(r'collected\s+(\d+)\s+(?:tests?|items?)', line)
                    if match:
                        return int(match.group(1))
            return 1  # Default fallback
        except Exception:
            return 1  # Default fallback

    for i, tier in enumerate(tiers, 1):
        print(f"\n🔄 {tier['name']}")
        print(f"   {tier['description']}")

        # If a previous tier failed, show this tier as not reached
        if failed_tier is not None:
            total = get_tier_test_count(tier['pattern'])
            status_text = f"❌ 0/{total}, 0%"
            print(f"   {colorize(status_text, RED)}")
            continue

        try:
            # Run pytest for this tier with coverage files in temp directory
            import tempfile
            import os
            temp_dir = tempfile.mkdtemp(prefix='spd_coverage_')
            coverage_file = os.path.join(temp_dir, '.coverage')

            cmd = [
                'python',
                '-m',
                'pytest',
                tier['pattern'],
                '-v',
                '--tb=short',
                '--disable-warnings',
                f'--cov-report=',
                f'--cov-config=/dev/null',
                f'--cov-append',
                f'--cov-fail-under=0']

            # Set coverage data file location via environment
            env = os.environ.copy()
            env['COVERAGE_FILE'] = coverage_file

            result = subprocess.run(cmd, capture_output=True, text=True, env=env)

            # Clean up temp coverage directory
            try:
                import shutil
                shutil.rmtree(temp_dir)
            except BaseException:
                pass  # Ignore cleanup errors

            # Parse results - look for the summary line
            lines = result.stdout.split('\n')
            summary_line = None
            for line in lines:
                if '=' in line and ('passed' in line or 'failed' in line):
                    summary_line = line.strip()
                    break

            if summary_line:
                # Extract passed/total from summary
                # Handle formats like: "48 passed, 1 warning" or "5 failed, 3 passed"
                import re

                # Extract numbers followed by "passed" and "failed"
                passed_match = re.search(r'(\d+)\s+passed', summary_line)
                failed_match = re.search(r'(\d+)\s+failed', summary_line)
                error_match = re.search(r'(\d+)\s+error', summary_line)

                passed = int(passed_match.group(1)) if passed_match else 0
                failed = int(failed_match.group(1)) if failed_match else 0
                errors = int(error_match.group(1)) if error_match else 0

                total = passed + failed + errors
                percentage = round((passed / total * 100)) if total > 0 else 0
                success = (failed == 0 and errors == 0)
            else:
                # No clear summary, check return code
                success = result.returncode == 0
                passed = 1 if success else 0
                total = 1
                percentage = 100 if success else 0

            # Display results
            if success and percentage == 100:
                status_color = GREEN
                status_text = f"✅ {passed}/{total}, {percentage}%"
            else:
                status_color = RED
                status_text = f"❌ {passed}/{total}, {percentage}%"
                overall_success = False
                failed_tier = i

            print(f"   {colorize(status_text, status_color)}")

            # If this tier failed, mark it but continue to show remaining tiers
            if not success or percentage != 100:
                if result.stderr and 'coverage' not in result.stderr.lower():
                    print(f"\nError output:\n{result.stderr}")

        except Exception as e:
            print(f"   {colorize(f'❌ Error running tests: {e}', RED)}")
            overall_success = False
            failed_tier = i

    print(f"\n{'='*50}")
    if overall_success:
        print(colorize("🎉 All tiers passed!", GREEN))
        print(colorize("✓ You can now commit your changes and submit a PR!", GREEN))
        return 0
    else:
        print(colorize(f"❌ Failed at tier {failed_tier}", RED))
        # Special message if only Tier 1 passed
        if failed_tier == 2:
            print(colorize("✓ Tier 1 passed! You can commit your changes and submit a PR.", GREEN))
        return 1


def run_pr_response_helper() -> int:
    """
    Run the PR response helper to assist LLMs in responding to reviewer comments.

    This command implements the exact protocol described in CONTRIBUTING.md
    for responding to Codepilot and other reviewer comments with proper backlinks.

    Returns:
        int: Exit code (0 for success, 1 for failure)
    """
    try:
        import subprocess
        import sys
        import os

        # Get the project root directory
        project_root = os.path.dirname(os.path.dirname(os.path.dirname(__file__)))
        helper_script = os.path.join(project_root, "utils", "pr_response_helper.py")

        if not os.path.exists(helper_script):
            print("❌ Error: PR response helper script not found.")
            print(f"Expected at: {helper_script}")
            return 1

        # Pass through all command line arguments except the 'respond-to-pr' command
        args = sys.argv[2:]  # Skip 'spd' and 'respond-to-pr'
        cmd = [sys.executable, helper_script] + args

        # Run the helper script with non-interactive environment
        env = {**os.environ, "GH_PAGER": "cat", "GH_PROMPT_DISABLED": "1"}
        result = subprocess.run(cmd, env=env, input="")
        return result.returncode

    except Exception as e:
        print(f"❌ Error running PR response helper: {e}")
        return 1


def main():
    """Main entry point for the Smart Pandoc Debugger CLI."""
    argv = sys.argv[1:]  # Remove script name

    if not argv:
        # No arguments - read from stdin
        return process_document()

    if len(argv) == 1:
        arg = argv[0]

        if arg == 'test':
            # Internal tiered tests (dev command)
            return run_tiered_tests()
        elif arg == 'test-v1':
            # Run all V1 roadmap tests
            from smart_pandoc_debugger.commands.test_command import test_v1
            return test_v1()
        elif arg in ['-h', '--help']:
            # Help
            print(__doc__)
            return 0
        elif arg in ['-v', '--version']:
            # Version
            try:
                from smart_pandoc_debugger import __version__
                print(f"Smart Pandoc Debugger v{__version__}")
            except ImportError:
                print("Smart Pandoc Debugger v0.1.0")
            return 0
        else:
            # Assume it's a file
            return process_document(arg)

    elif len(argv) == 2:
        cmd, arg = argv[0], argv[1]

        if cmd == 'test-doc':
            # Document testing
            return test_document(arg)
        elif cmd == 'test-v1':
            # Test specific branch
            from smart_pandoc_debugger.commands.test_command import test_branch
            try:
                branch_num = int(arg)
                return test_branch(branch_num)
            except ValueError:
<<<<<<< HEAD
                print(
                    f"❌ Invalid branch number: {arg}. "
                    "Please use a number between 1 and 9.",
                    file=sys.stderr)
                return 1
        elif cmd == 'respond-to-pr':
            # PR response helper for LLMs
            # Temporarily modify sys.argv to pass the PR number
            original_argv = sys.argv[:]
            sys.argv = ['spd', 'respond-to-pr', arg]
            try:
                return run_pr_response_helper()
            finally:
                sys.argv = original_argv
=======
                print(f"❌ Invalid branch number: {arg}. Please use a number between 1 and 9.", file=sys.stderr)
                return 1
>>>>>>> 34f38856
        else:
            # Unknown command
            print(f"❌ Unknown command: {cmd}", file=sys.stderr)
            print("Usage:", file=sys.stderr)
<<<<<<< HEAD
            print("  spd doc.md                    # Process file", file=sys.stderr)
            print("  cat doc.md | spd              # Process stdin", file=sys.stderr)
            print("  spd test                      # Run internal tests", file=sys.stderr)
            print("  spd test-v1                   # Run V1.0 roadmap tests", file=sys.stderr)
            print("  spd test-v1 <branch>          # Test a specific branch (1-9)", file=sys.stderr)
            print("  spd test-doc doc.md           # Test document", file=sys.stderr)
            print("  spd respond-to-pr [PR_NUMBER] # Help respond to PR comments", file=sys.stderr)
=======
            print("  spd doc.md           # Process file", file=sys.stderr)
            print("  cat doc.md | spd     # Process stdin", file=sys.stderr)
            print("  spd test             # Run internal tests", file=sys.stderr)
            print("  spd test-v1          # Run V1.0 roadmap tests", file=sys.stderr)
            print("  spd test-v1 <branch> # Test a specific branch (1-9)", file=sys.stderr)
            print("  spd test-doc doc.md  # Test document", file=sys.stderr)
>>>>>>> 34f38856
            return 1

    elif len(argv) >= 2 and argv[0] == 'respond-to-pr':
        # Handle respond-to-pr with optional arguments
        return run_pr_response_helper()

    else:
        print("❌ Too many arguments", file=sys.stderr)
        print(__doc__)
        return 1


if __name__ == "__main__":
    sys.exit(main())<|MERGE_RESOLUTION|>--- conflicted
+++ resolved
@@ -12,17 +12,17 @@
     spd respond-to-pr [PR_NUMBER]     # Help respond to PR comments (for LLMs)
 """
 
+import subprocess
 import sys
-import subprocess
 from pathlib import Path
 from typing import Optional
 
 # ANSI color codes
-GREEN = '\033[92m'
-RED = '\033[91m'
-YELLOW = '\033[93m'
-BLUE = '\033[94m'
-RESET = '\033[0m'
+GREEN = "\033[92m"
+RED = "\033[91m"
+YELLOW = "\033[93m"
+BLUE = "\033[94m"
+RESET = "\033[0m"
 
 
 def colorize(text: str, color: str) -> str:
@@ -50,7 +50,7 @@
                 print(f"Error: File '{input_file}' not found", file=sys.stderr)
                 return 1
 
-            content = Path(input_file).read_text(encoding='utf-8')
+            content = Path(input_file).read_text(encoding="utf-8")
             print("📄 Analyzing:", input_file)
         else:
             # Read from stdin
@@ -63,7 +63,7 @@
         print("=" * 50)
 
         # Basic checks
-        lines = content.split('\n')
+        lines = content.split("\n")
         word_count = len(content.split())
 
         print("📊 Document Stats:")
@@ -75,19 +75,20 @@
         # Check for common issues
         issues = []
 
-        if '$' in content and content.count('$') % 2 != 0:
+        if "$" in content and content.count("$") % 2 != 0:
             issues.append("❌ Unmatched dollar signs (potential math mode issue)")
 
-        if '\\begin{' in content:
-            begin_count = content.count('\\begin{')
-            end_count = content.count('\\end{')
+        if "\\begin{" in content:
+            begin_count = content.count("\\begin{")
+            end_count = content.count("\\end{")
             if begin_count != end_count:
                 issues.append(
-                    f"❌ Unmatched LaTeX environments ({begin_count} begins, {end_count} ends)")
-
-        if '{' in content:
-            open_count = content.count('{')
-            close_count = content.count('}')
+                    f"❌ Unmatched LaTeX environments ({begin_count} begins, {end_count} ends)"
+                )
+
+        if "{" in content:
+            open_count = content.count("{")
+            close_count = content.count("}")
             if open_count != close_count:
                 issues.append(f"❌ Unmatched braces ({open_count} open, {close_count} close)")
 
@@ -125,12 +126,12 @@
             print(f"❌ Error: File '{input_file}' not found", file=sys.stderr)
             return 1
 
-        content = Path(input_file).read_text(encoding='utf-8')
+        content = Path(input_file).read_text(encoding="utf-8")
         print("🧪 Testing Document:", input_file)
         print("=" * 50)
 
         # More detailed analysis for testing
-        lines = content.split('\n')
+        lines = content.split("\n")
         word_count = len(content.split())
 
         # Test results tracking
@@ -145,7 +146,7 @@
 
         # Test 1: Dollar sign matching
         tests_total += 1
-        dollar_count = content.count('$')
+        dollar_count = content.count("$")
         if dollar_count == 0:
             print("✅ Math delimiters: No math found")
             tests_passed += 1
@@ -157,8 +158,8 @@
 
         # Test 2: LaTeX environment matching
         tests_total += 1
-        begin_count = content.count('\\begin{')
-        end_count = content.count('\\end{')
+        begin_count = content.count("\\begin{")
+        end_count = content.count("\\end{")
         if begin_count == 0 and end_count == 0:
             print("✅ LaTeX environments: None found")
             tests_passed += 1
@@ -170,8 +171,8 @@
 
         # Test 3: Brace matching
         tests_total += 1
-        open_braces = content.count('{')
-        close_braces = content.count('}')
+        open_braces = content.count("{")
+        close_braces = content.count("}")
         if open_braces == close_braces:
             print(f"✅ Brace matching: {open_braces} pairs matched")
             tests_passed += 1
@@ -180,7 +181,7 @@
 
         # Test 4: Basic markdown structure
         tests_total += 1
-        has_headers = any(line.strip().startswith('#') for line in lines)
+        has_headers = any(line.strip().startswith("#") for line in lines)
         if has_headers:
             print("✅ Document structure: Headers found")
             tests_passed += 1
@@ -201,7 +202,8 @@
 
         print(
             f"📋 Test Results: "
-            f"{colorize(f'{tests_passed}/{tests_total} ({percentage:.0f}%) - {status}', color)}")
+            f"{colorize(f'{tests_passed}/{tests_total} ({percentage:.0f}%) - {status}', color)}"
+        )
 
         return 0 if tests_passed == tests_total else 1
 
@@ -222,30 +224,30 @@
     # Define test tiers
     tiers = [
         {
-            'name': 'Tier 1: Core Data Models',
-            'pattern': 'tests/unit/utils/test_data_model.py',
-            'description': 'Basic data structure validation'
+            "name": "Tier 1: Core Data Models",
+            "pattern": "tests/unit/utils/test_data_model.py",
+            "description": "Basic data structure validation",
         },
         {
-            'name': 'Tier 2: User Expectations',
-            'pattern': 'tests/unit/user_expectations/',
-            'description': 'Functionality users expect (development roadmap)'
+            "name": "Tier 2: User Expectations",
+            "pattern": "tests/unit/user_expectations/",
+            "description": "Functionality users expect (development roadmap)",
         },
         {
-            'name': 'Tier 3: Manager Units',
-            'pattern': 'tests/unit/managers/',
-            'description': 'Individual manager functionality'
+            "name": "Tier 3: Manager Units",
+            "pattern": "tests/unit/managers/",
+            "description": "Individual manager functionality",
         },
         {
-            'name': 'Tier 4: Integration',
-            'pattern': 'tests/integration/',
-            'description': 'Cross-component integration'
+            "name": "Tier 4: Integration",
+            "pattern": "tests/integration/",
+            "description": "Cross-component integration",
         },
         {
-            'name': 'Tier 5: End-to-End',
-            'pattern': 'tests/e2e/',
-            'description': 'Full pipeline testing'
-        }
+            "name": "Tier 5: End-to-End",
+            "pattern": "tests/e2e/",
+            "description": "Full pipeline testing",
+        },
     ]
 
     overall_success = True
@@ -255,27 +257,29 @@
         """Get the total number of tests for a tier pattern."""
         try:
             cmd = [
-                'python',
-                '-m',
-                'pytest',
+                "python",
+                "-m",
+                "pytest",
                 pattern,
-                '--collect-only',
-                '-q',
-                '--cov-report=',
-                '--cov-config=/dev/null']
+                "--collect-only",
+                "-q",
+                "--cov-report=",
+                "--cov-config=/dev/null",
+            ]
             result = subprocess.run(cmd, capture_output=True, text=True)
-            lines = result.stdout.split('\n')
+            lines = result.stdout.split("\n")
 
             # Look for line like "N tests collected" or "N items collected"
             import re
+
             for line in lines:
-                if 'collected' in line:
+                if "collected" in line:
                     # Try different formats: "20 tests collected", "20 items collected"
-                    match = re.search(r'(\d+)\s+(?:tests?|items?)\s+collected', line)
+                    match = re.search(r"(\d+)\s+(?:tests?|items?)\s+collected", line)
                     if match:
                         return int(match.group(1))
                     # Also try "collected N items"
-                    match = re.search(r'collected\s+(\d+)\s+(?:tests?|items?)', line)
+                    match = re.search(r"collected\s+(\d+)\s+(?:tests?|items?)", line)
                     if match:
                         return int(match.group(1))
             return 1  # Default fallback
@@ -288,49 +292,52 @@
 
         # If a previous tier failed, show this tier as not reached
         if failed_tier is not None:
-            total = get_tier_test_count(tier['pattern'])
+            total = get_tier_test_count(tier["pattern"])
             status_text = f"❌ 0/{total}, 0%"
             print(f"   {colorize(status_text, RED)}")
             continue
 
         try:
             # Run pytest for this tier with coverage files in temp directory
+            import os
             import tempfile
-            import os
-            temp_dir = tempfile.mkdtemp(prefix='spd_coverage_')
-            coverage_file = os.path.join(temp_dir, '.coverage')
+
+            temp_dir = tempfile.mkdtemp(prefix="spd_coverage_")
+            coverage_file = os.path.join(temp_dir, ".coverage")
 
             cmd = [
-                'python',
-                '-m',
-                'pytest',
-                tier['pattern'],
-                '-v',
-                '--tb=short',
-                '--disable-warnings',
-                f'--cov-report=',
-                f'--cov-config=/dev/null',
-                f'--cov-append',
-                f'--cov-fail-under=0']
+                "python",
+                "-m",
+                "pytest",
+                tier["pattern"],
+                "-v",
+                "--tb=short",
+                "--disable-warnings",
+                f"--cov-report=",
+                f"--cov-config=/dev/null",
+                f"--cov-append",
+                f"--cov-fail-under=0",
+            ]
 
             # Set coverage data file location via environment
             env = os.environ.copy()
-            env['COVERAGE_FILE'] = coverage_file
+            env["COVERAGE_FILE"] = coverage_file
 
             result = subprocess.run(cmd, capture_output=True, text=True, env=env)
 
             # Clean up temp coverage directory
             try:
                 import shutil
+
                 shutil.rmtree(temp_dir)
             except BaseException:
                 pass  # Ignore cleanup errors
 
             # Parse results - look for the summary line
-            lines = result.stdout.split('\n')
+            lines = result.stdout.split("\n")
             summary_line = None
             for line in lines:
-                if '=' in line and ('passed' in line or 'failed' in line):
+                if "=" in line and ("passed" in line or "failed" in line):
                     summary_line = line.strip()
                     break
 
@@ -340,9 +347,9 @@
                 import re
 
                 # Extract numbers followed by "passed" and "failed"
-                passed_match = re.search(r'(\d+)\s+passed', summary_line)
-                failed_match = re.search(r'(\d+)\s+failed', summary_line)
-                error_match = re.search(r'(\d+)\s+error', summary_line)
+                passed_match = re.search(r"(\d+)\s+passed", summary_line)
+                failed_match = re.search(r"(\d+)\s+failed", summary_line)
+                error_match = re.search(r"(\d+)\s+error", summary_line)
 
                 passed = int(passed_match.group(1)) if passed_match else 0
                 failed = int(failed_match.group(1)) if failed_match else 0
@@ -350,7 +357,7 @@
 
                 total = passed + failed + errors
                 percentage = round((passed / total * 100)) if total > 0 else 0
-                success = (failed == 0 and errors == 0)
+                success = failed == 0 and errors == 0
             else:
                 # No clear summary, check return code
                 success = result.returncode == 0
@@ -372,7 +379,7 @@
 
             # If this tier failed, mark it but continue to show remaining tiers
             if not success or percentage != 100:
-                if result.stderr and 'coverage' not in result.stderr.lower():
+                if result.stderr and "coverage" not in result.stderr.lower():
                     print(f"\nError output:\n{result.stderr}")
 
         except Exception as e:
@@ -404,9 +411,9 @@
         int: Exit code (0 for success, 1 for failure)
     """
     try:
+        import os
         import subprocess
         import sys
-        import os
 
         # Get the project root directory
         project_root = os.path.dirname(os.path.dirname(os.path.dirname(__file__)))
@@ -442,21 +449,23 @@
     if len(argv) == 1:
         arg = argv[0]
 
-        if arg == 'test':
+        if arg == "test":
             # Internal tiered tests (dev command)
             return run_tiered_tests()
-        elif arg == 'test-v1':
+        elif arg == "test-v1":
             # Run all V1 roadmap tests
             from smart_pandoc_debugger.commands.test_command import test_v1
+
             return test_v1()
-        elif arg in ['-h', '--help']:
+        elif arg in ["-h", "--help"]:
             # Help
             print(__doc__)
             return 0
-        elif arg in ['-v', '--version']:
+        elif arg in ["-v", "--version"]:
             # Version
             try:
                 from smart_pandoc_debugger import __version__
+
                 print(f"Smart Pandoc Debugger v{__version__}")
             except ImportError:
                 print("Smart Pandoc Debugger v0.1.0")
@@ -468,40 +477,35 @@
     elif len(argv) == 2:
         cmd, arg = argv[0], argv[1]
 
-        if cmd == 'test-doc':
+        if cmd == "test-doc":
             # Document testing
             return test_document(arg)
-        elif cmd == 'test-v1':
+        elif cmd == "test-v1":
             # Test specific branch
             from smart_pandoc_debugger.commands.test_command import test_branch
+
             try:
                 branch_num = int(arg)
                 return test_branch(branch_num)
             except ValueError:
-<<<<<<< HEAD
                 print(
-                    f"❌ Invalid branch number: {arg}. "
-                    "Please use a number between 1 and 9.",
-                    file=sys.stderr)
+                    f"❌ Invalid branch number: {arg}. Please use a number between 1 and 9.",
+                    file=sys.stderr,
+                )
                 return 1
-        elif cmd == 'respond-to-pr':
+        elif cmd == "respond-to-pr":
             # PR response helper for LLMs
             # Temporarily modify sys.argv to pass the PR number
             original_argv = sys.argv[:]
-            sys.argv = ['spd', 'respond-to-pr', arg]
+            sys.argv = ["spd", "respond-to-pr", arg]
             try:
                 return run_pr_response_helper()
             finally:
                 sys.argv = original_argv
-=======
-                print(f"❌ Invalid branch number: {arg}. Please use a number between 1 and 9.", file=sys.stderr)
-                return 1
->>>>>>> 34f38856
         else:
             # Unknown command
             print(f"❌ Unknown command: {cmd}", file=sys.stderr)
             print("Usage:", file=sys.stderr)
-<<<<<<< HEAD
             print("  spd doc.md                    # Process file", file=sys.stderr)
             print("  cat doc.md | spd              # Process stdin", file=sys.stderr)
             print("  spd test                      # Run internal tests", file=sys.stderr)
@@ -509,17 +513,9 @@
             print("  spd test-v1 <branch>          # Test a specific branch (1-9)", file=sys.stderr)
             print("  spd test-doc doc.md           # Test document", file=sys.stderr)
             print("  spd respond-to-pr [PR_NUMBER] # Help respond to PR comments", file=sys.stderr)
-=======
-            print("  spd doc.md           # Process file", file=sys.stderr)
-            print("  cat doc.md | spd     # Process stdin", file=sys.stderr)
-            print("  spd test             # Run internal tests", file=sys.stderr)
-            print("  spd test-v1          # Run V1.0 roadmap tests", file=sys.stderr)
-            print("  spd test-v1 <branch> # Test a specific branch (1-9)", file=sys.stderr)
-            print("  spd test-doc doc.md  # Test document", file=sys.stderr)
->>>>>>> 34f38856
             return 1
 
-    elif len(argv) >= 2 and argv[0] == 'respond-to-pr':
+    elif len(argv) >= 2 and argv[0] == "respond-to-pr":
         # Handle respond-to-pr with optional arguments
         return run_pr_response_helper()
 
