# Contributing to Smart Pandoc Debugger

Thank you for your interest in contributing to Smart Pandoc Debugger! This document outlines the process for contributing to the project.

## PR Status Messages
<<<<<<< HEAD

### Checking for Merge Conflicts

#### Via GitHub Web Interface
1. When viewing a PR, look for the merge conflict banner:
   ```
   This branch has conflicts that must be resolved
   Use the web editor or the command line to resolve conflicts before continuing.
   ```
2. Check the "Conversation" tab for any automated messages about merge conflicts
3. Look for the "Resolve conflicts" button near the bottom of the PR page

#### Via GitHub CLI

1. **Check merge conflict status**
   ```bash
   # Check if PR has conflicts (returns 'true' if conflicts exist)
   gh pr view 13 --json mergeable,mergeableState | jq '.mergeable == false and .mergeableState == "dirty"'
   ```

2. **View detailed PR status**
   ```bash
   # Get detailed PR information including merge status
   gh pr view 13 --json mergeable,mergeableState,mergeStateStatus,mergeCommit,autoMergeRequest
   ```

3. **Automatically detect conflicting files**
   ```bash
   # Get list of all modified files in the PR
   PR_FILES=$(gh pr view 13 --json files --jq '.files[].path')
   
   # Check each file for conflicts
   for file in $PR_FILES; do
     if ! git diff --quiet --diff-filter=U -- "$file" 2>/dev/null; then
       echo "Conflict found in: $file"
     fi
   done
   ```

4. **One-command conflict check**
   ```bash
   # Single command to list all conflicting files in the PR
   gh pr view 13 --json files --jq '.files[].path' | while read -r file; do git diff --name-only --diff-filter=U -- "$file" 2>/dev/null; done | grep -v '^$'
   ```

5. **Check specific PR for conflicts (replace PR_NUMBER)**
   ```bash
   # Function to check conflicts for a PR
   check_pr_conflicts() {
     local pr=$1
     echo "Checking PR #$pr for conflicts..."
     if gh pr view $pr --json mergeable,mergeableState | jq -e '.mergeable == false and .mergeableState == "dirty"' >/dev/null; then
       echo "❌ Conflicts detected in PR #$pr"
       echo "Files with conflicts:"
       gh pr view $pr --json files --jq '.files[].path' | while read -r file; do 
         git diff --name-only --diff-filter=U -- "$file" 2>/dev/null; 
       done | grep -v '^$' | sort | uniq | sed 's/^/  - /'
     else
       echo "✅ No conflicts detected in PR #$pr"
     fi
   }
   
   # Example usage:
   # check_pr_conflicts 13
   ```

#### Common Conflict Scenarios
- Files modified in both branches:
  - `src/smart_pandoc_debugger/managers/investigator_team/undefined_environment_proofer.py`
  - Other files modified in both the PR and target branch

#### Required Status Checks
- Check that all required status checks are passing
- Look for any failing tests or linting errors
- Ensure the branch is up to date with the target branch

## Development Workflow
=======
>>>>>>> 34f38856

### Checking for Merge Conflicts

<<<<<<< HEAD
1. Fork the repository to your GitHub account
2. Clone your fork locally:
   ```bash
   git clone https://github.com/your-username/smart-pandoc-debugger.git
   cd smart-pandoc-debugger
   ```
3. Set up the development environment:
   ```bash
   python -m venv .venv
   source .venv/bin/activate  # On Windows: .venv\Scripts\activate
   pip install -e .[dev]
=======
#### Via GitHub Web Interface
1. When viewing a PR, look for the merge conflict banner:
   ```
   This branch has conflicts that must be resolved
   Use the web editor or the command line to resolve conflicts before continuing.
>>>>>>> 34f38856
   ```
2. Check the "Conversation" tab for any automated messages about merge conflicts
3. Look for the "Resolve conflicts" button near the bottom of the PR page

<<<<<<< HEAD
### 2. Create a Feature Branch

Always create a new branch for your changes:

```bash
git checkout -b feature/descriptive-branch-name
```

### 3. Make Changes and Test

1. Make your code changes following the project's coding standards
2. Add tests for new functionality
3. Run tests locally:
   ```bash
   PYTHONPATH=./src pytest tests/ -v
   ```

### 4. Push Changes and Create PR

1. **Create a branch**: `git checkout -b feature/your-feature-name`
2. **Make changes**: Edit code and add tests
3. **Commit**: The pre-commit hook will guide you through all quality checks
4. **Push**: `git push -u origin feature/your-feature-name`
5. **Create PR**: Use GitHub CLI or web interface

## Pre-commit Hook Automation

The pre-commit hook automatically handles:
- ✅ **Code style** (PEP8, line length, formatting)
- ✅ **Modular design** (max 300 total lines OR 200 code lines per file)
- ✅ **Test coverage** requirements 
- ✅ **Quality checks** (type hints, docstrings)
- ✅ **Test execution** (all MVP tests must pass)
- ✅ **Repository cleanliness** checks
- ✅ **Reviewer response** protocol reminders

**Just focus on writing good code - the hook will tell you everything else you need to know!**

## Branch Naming

- `feature/` - New features 
- `fix/` - Bug fixes
- `docs/` - Documentation 
- `test/` - Tests
- `refactor/` - Code refactoring

## Commit Messages

```
type(scope): description

feat(citations): Add bibliography validation
fix(parser): Handle malformed BibTeX files  
docs(readme): Update installation instructions
```

## Handling Reviewer Comments

### 🤖 Idiot-Proof Method for LLMs

**Use the automated PR response helper:**

```bash
spd respond-to-pr [PR_NUMBER]
```

This command will:
- ✅ Automatically fetch all reviewer comments from the PR
- ✅ Generate the exact backlink response template 
- ✅ Show you the precise GitHub CLI command to post it
- ✅ Provide step-by-step instructions for fixing issues
- ✅ Enforce the correct response protocol automatically
- ✅ Check for merge conflicts and other PR blockers

**No more manual template construction or guessing!**

### Manual Method (Advanced Users)

1. **Find comments**: `GH_PAGER=cat gh pr view [PR_NUMBER]`
2. **Fix issues**: Address each concern in code
3. **Respond with backlinks**: Create ONE comprehensive response comment linking to each individual comment
4. **Never reply to individual threads** - use the backlink method

**The pre-commit hook shows the exact response format after each commit.**

### Example Response Format
```bash
gh pr comment [PR_NUMBER] --body "## 🔗 Response to Reviewer Comments

### ✅ Comment 1: [Description]  
**Link**: [DIRECT_GITHUB_URL_TO_COMMENT]
**Status**: Fixed in commit [HASH]
**Solution**: [What you changed]
=======
#### Via GitHub CLI

1. **Check merge conflict status**
   ```bash
   # Check if PR has conflicts (returns 'true' if conflicts exist)
   gh pr view 13 --json mergeable,mergeableState | jq '.mergeable == false and .mergeableState == "dirty"'
   ```
>>>>>>> 34f38856

2. **View detailed PR status**
   ```bash
   # Get detailed PR information including merge status
   gh pr view 13 --json mergeable,mergeableState,mergeStateStatus,mergeCommit,autoMergeRequest
   ```

3. **Automatically detect conflicting files**
   ```bash
   # Get list of all modified files in the PR
   PR_FILES=$(gh pr view 13 --json files --jq '.files[].path')
   
   # Check each file for conflicts
   for file in $PR_FILES; do
     if ! git diff --quiet --diff-filter=U -- "$file" 2>/dev/null; then
       echo "Conflict found in: $file"
     fi
   done
   ```

4. **One-command conflict check**
   ```bash
   # Single command to list all conflicting files in the PR
   gh pr view 13 --json files --jq '.files[].path' | while read -r file; do git diff --name-only --diff-filter=U -- "$file" 2>/dev/null; done | grep -v '^$'
   ```

5. **Check specific PR for conflicts (replace PR_NUMBER)**
   ```bash
   # Function to check conflicts for a PR
   check_pr_conflicts() {
     local pr=$1
     echo "Checking PR #$pr for conflicts..."
     if gh pr view $pr --json mergeable,mergeableState | jq -e '.mergeable == false and .mergeableState == "dirty"' >/dev/null; then
       echo "❌ Conflicts detected in PR #$pr"
       echo "Files with conflicts:"
       gh pr view $pr --json files --jq '.files[].path' | while read -r file; do 
         git diff --name-only --diff-filter=U -- "$file" 2>/dev/null; 
       done | grep -v '^$' | sort | uniq | sed 's/^/  - /'
     else
       echo "✅ No conflicts detected in PR #$pr"
     fi
   }
   
   # Example usage:
   # check_pr_conflicts 13
   ```

#### Common Conflict Scenarios
- Files modified in both branches:
  - `src/smart_pandoc_debugger/managers/investigator_team/undefined_environment_proofer.py`
  - Other files modified in both the PR and target branch

#### Required Status Checks
- Check that all required status checks are passing
- Look for any failing tests or linting errors
- Ensure the branch is up to date with the target branch

## Development Workflow

### 1. Setup

<<<<<<< HEAD
=======
1. Fork the repository to your GitHub account
2. Clone your fork locally:
   ```bash
   git clone https://github.com/your-username/smart-pandoc-debugger.git
   cd smart-pandoc-debugger
   ```
3. Set up the development environment:
   ```bash
   python -m venv .venv
   source .venv/bin/activate  # On Windows: .venv\Scripts\activate
   pip install -e .[dev]
   ```

### 2. Create a Feature Branch

Always create a new branch for your changes:

```bash
git checkout -b feature/descriptive-branch-name
```

### 3. Make Changes and Test

1. Make your code changes following the project's coding standards
2. Add tests for new functionality
3. Run tests locally:
   ```bash
   PYTHONPATH=./src pytest tests/ -v
   ```

### 4. Push Changes and Create PR

>>>>>>> 34f38856
1. Push your branch to GitHub:
   ```bash
   git push -u origin feature/descriptive-branch-name
   ```

2. Create a pull request using the GitHub web interface or CLI:
   ```bash
   gh pr create --title "type(scope): description" --body "## Description\n\nDetailed description of changes\n\n### Changes\n- [x] Change 1\n- [x] Change 2" --base main
   ```

3. **Check for PR Status Messages**
   - Look for any conflict warnings or required checks
   - Address any issues before requesting review

4. Address any review comments and update the PR as needed

## Code Style

- Follow [PEP 8](https://www.python.org/dev/peps/pep-0008/) for Python code
- Use type hints for all function signatures
- Keep lines under 100 characters
- Include docstrings for all public functions and classes

## Testing

- Write tests for all new functionality
- Run tests before pushing code
- Maintain or improve test coverage
- Use descriptive test names that explain what's being tested

## Review Process

1. All PRs require at least one approval
2. Address all review comments
3. Update the PR with any requested changes
4. Once approved, a maintainer will merge your PR<|MERGE_RESOLUTION|>--- conflicted
+++ resolved
@@ -3,7 +3,6 @@
 Thank you for your interest in contributing to Smart Pandoc Debugger! This document outlines the process for contributing to the project.
 
 ## PR Status Messages
-<<<<<<< HEAD
 
 ### Checking for Merge Conflicts
 
@@ -81,12 +80,9 @@
 - Ensure the branch is up to date with the target branch
 
 ## Development Workflow
-=======
->>>>>>> 34f38856
-
-### Checking for Merge Conflicts
-
-<<<<<<< HEAD
+
+### 1. Setup
+
 1. Fork the repository to your GitHub account
 2. Clone your fork locally:
    ```bash
@@ -98,18 +94,8 @@
    python -m venv .venv
    source .venv/bin/activate  # On Windows: .venv\Scripts\activate
    pip install -e .[dev]
-=======
-#### Via GitHub Web Interface
-1. When viewing a PR, look for the merge conflict banner:
-   ```
-   This branch has conflicts that must be resolved
-   Use the web editor or the command line to resolve conflicts before continuing.
->>>>>>> 34f38856
-   ```
-2. Check the "Conversation" tab for any automated messages about merge conflicts
-3. Look for the "Resolve conflicts" button near the bottom of the PR page
-
-<<<<<<< HEAD
+   ```
+
 ### 2. Create a Feature Branch
 
 Always create a new branch for your changes:
@@ -127,7 +113,7 @@
    PYTHONPATH=./src pytest tests/ -v
    ```
 
-### 4. Push Changes and Create PR
+### 4. Development Workflow
 
 1. **Create a branch**: `git checkout -b feature/your-feature-name`
 2. **Make changes**: Edit code and add tests
@@ -203,133 +189,89 @@
 **Link**: [DIRECT_GITHUB_URL_TO_COMMENT]
 **Status**: Fixed in commit [HASH]
 **Solution**: [What you changed]
-=======
-#### Via GitHub CLI
-
-1. **Check merge conflict status**
-   ```bash
-   # Check if PR has conflicts (returns 'true' if conflicts exist)
-   gh pr view 13 --json mergeable,mergeableState | jq '.mergeable == false and .mergeableState == "dirty"'
-   ```
->>>>>>> 34f38856
-
-2. **View detailed PR status**
-   ```bash
-   # Get detailed PR information including merge status
-   gh pr view 13 --json mergeable,mergeableState,mergeStateStatus,mergeCommit,autoMergeRequest
-   ```
-
-3. **Automatically detect conflicting files**
-   ```bash
-   # Get list of all modified files in the PR
-   PR_FILES=$(gh pr view 13 --json files --jq '.files[].path')
-   
-   # Check each file for conflicts
-   for file in $PR_FILES; do
-     if ! git diff --quiet --diff-filter=U -- "$file" 2>/dev/null; then
-       echo "Conflict found in: $file"
-     fi
-   done
-   ```
-
-4. **One-command conflict check**
-   ```bash
-   # Single command to list all conflicting files in the PR
-   gh pr view 13 --json files --jq '.files[].path' | while read -r file; do git diff --name-only --diff-filter=U -- "$file" 2>/dev/null; done | grep -v '^$'
-   ```
-
-5. **Check specific PR for conflicts (replace PR_NUMBER)**
-   ```bash
-   # Function to check conflicts for a PR
-   check_pr_conflicts() {
-     local pr=$1
-     echo "Checking PR #$pr for conflicts..."
-     if gh pr view $pr --json mergeable,mergeableState | jq -e '.mergeable == false and .mergeableState == "dirty"' >/dev/null; then
-       echo "❌ Conflicts detected in PR #$pr"
-       echo "Files with conflicts:"
-       gh pr view $pr --json files --jq '.files[].path' | while read -r file; do 
-         git diff --name-only --diff-filter=U -- "$file" 2>/dev/null; 
-       done | grep -v '^$' | sort | uniq | sed 's/^/  - /'
-     else
-       echo "✅ No conflicts detected in PR #$pr"
-     fi
-   }
-   
-   # Example usage:
-   # check_pr_conflicts 13
-   ```
-
-#### Common Conflict Scenarios
-- Files modified in both branches:
-  - `src/smart_pandoc_debugger/managers/investigator_team/undefined_environment_proofer.py`
-  - Other files modified in both the PR and target branch
-
-#### Required Status Checks
-- Check that all required status checks are passing
-- Look for any failing tests or linting errors
-- Ensure the branch is up to date with the target branch
-
-## Development Workflow
-
-### 1. Setup
-
-<<<<<<< HEAD
-=======
-1. Fork the repository to your GitHub account
-2. Clone your fork locally:
-   ```bash
-   git clone https://github.com/your-username/smart-pandoc-debugger.git
-   cd smart-pandoc-debugger
-   ```
-3. Set up the development environment:
-   ```bash
-   python -m venv .venv
-   source .venv/bin/activate  # On Windows: .venv\Scripts\activate
-   pip install -e .[dev]
-   ```
-
-### 2. Create a Feature Branch
-
-Always create a new branch for your changes:
-
-```bash
-git checkout -b feature/descriptive-branch-name
-```
-
-### 3. Make Changes and Test
-
-1. Make your code changes following the project's coding standards
-2. Add tests for new functionality
-3. Run tests locally:
-   ```bash
-   PYTHONPATH=./src pytest tests/ -v
-   ```
-
-### 4. Push Changes and Create PR
-
->>>>>>> 34f38856
-1. Push your branch to GitHub:
-   ```bash
-   git push -u origin feature/descriptive-branch-name
-   ```
-
-2. Create a pull request using the GitHub web interface or CLI:
-   ```bash
-   gh pr create --title "type(scope): description" --body "## Description\n\nDetailed description of changes\n\n### Changes\n- [x] Change 1\n- [x] Change 2" --base main
-   ```
-
-3. **Check for PR Status Messages**
-   - Look for any conflict warnings or required checks
-   - Address any issues before requesting review
-
-4. Address any review comments and update the PR as needed
-
-## Code Style
-
-- Follow [PEP 8](https://www.python.org/dev/peps/pep-0008/) for Python code
-- Use type hints for all function signatures
-- Keep lines under 100 characters
-- Include docstrings for all public functions and classes
+
+---
+
+Ready for resolution! Click the links above to resolve each conversation ✅"
+```
+
+## GitHub CLI Setup
+
+Always use `GH_PAGER=cat` to avoid pager issues:
+```bash
+GH_PAGER=cat gh pr create --title "feat: Your title" --body "Description"
+GH_PAGER=cat gh pr view [PR_NUMBER]
+```
+
+**Never use `--web` flag** - it causes browser errors in this environment.
+
+## Merge Blocked? Troubleshooting Guide
+
+When your PR shows `BLOCKED` status, follow this systematic troubleshooting:
+
+### 1. Check Technical Issues First
+
+```bash
+# Check if branch is out of date
+GH_PAGER=cat gh pr view [PR_NUMBER] | grep -i "out-of-date\|behind"
+
+# Update if needed
+git fetch origin && git merge origin/main
+```
+
+### 2. Check for Unresolved Conversations
+
+```bash
+# View PR status
+GH_PAGER=cat gh pr view [PR_NUMBER] --json mergeStateStatus,mergeable
+```
+
+**Common blocking patterns:**
+- `"mergeStateStatus": "BLOCKED"` + `"mergeable": "MERGEABLE"` = **Unresolved conversations**
+- `"mergeable": "CONFLICTING"` = **Merge conflicts need resolution**
+
+### 3. Verify Your Backlink Responses
+
+**Check you've posted the comprehensive response:**
+1. Did you use the **backlink method** with direct GitHub URLs?
+2. Did you reference specific commit hashes for each fix?
+3. Are all reviewer concerns addressed?
+
+### 4. Prompt User to Resolve Conversations
+
+**If conversations are unresolved, the user must manually resolve them:**
+
+```
+🚨 MERGE BLOCKED: Unresolved conversations detected
+
+I've addressed all reviewer concerns with commits [HASH1], [HASH2].
+Please resolve the conversation threads to unblock merge:
+
+1. Go to: https://github.com/[USER]/smart-pandoc-debugger/pull/[PR_NUMBER]
+2. Click on each reviewer comment thread
+3. Click "Resolve conversation" after reviewing the fixes
+4. Merge should auto-unblock once all conversations resolved
+
+All technical issues are fixed - just need manual conversation resolution! ✅
+```
+
+### 5. Verify Unblock
+
+```bash
+# Confirm merge is now available
+GH_PAGER=cat gh pr view [PR_NUMBER] | grep -E "(Ready to merge|Merge pull request)"
+```
+
+**This is the exact workflow we use** - address concerns with code, respond with backlinks, then prompt user to resolve conversations for auto-merge activation.
+
+## Code Standards
+
+The pre-commit hook enforces all code standards automatically. Just follow:
+- Write clear, tested code
+- Add docstrings to public functions
+- Use type hints
+- Keep files modular (≤200 actual code lines, ≤300 total lines)
+- Keep functions focused and small
 
 ## Testing
 
